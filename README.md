--- conflicted
+++ resolved
@@ -124,13 +124,6 @@
 npm run dev
 ```
 
-<<<<<<< HEAD
-The app will be available at `http://localhost:5173`. Backend service URLs are configured via `VITE_MEMORY_API_URL` and `VITE_PLAN_API_URL` in `.env`.
-=======
-The app will be available at `http://localhost:5173` and assumes the backend memory API is running on `http://localhost:8001`.
-Requests to `/proxy/ai` are automatically forwarded to `http://localhost:8003` via Vite's proxy configuration.
->>>>>>> d670fb14
-
 ## Combined Local Development
 
 To run all backend services (adaptive plan, memory store and assistant proxy)
